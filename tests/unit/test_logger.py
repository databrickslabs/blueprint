from __future__ import annotations

import datetime as dt
import inspect
import io
import logging
import re
from collections.abc import Generator
from concurrent.futures import ThreadPoolExecutor
from contextlib import contextmanager

import pytest

from databricks.labs.blueprint.logger import NiceFormatter, install_logger


class LogCaptureHandler(logging.Handler):
    """Custom logging handler to capture log records."""

    records: list[logging.LogRecord]

    def __init__(self) -> None:
        super().__init__()
        self.records = []

    def emit(self, record: logging.LogRecord) -> None:
        """Capture the log record."""
        self.records.append(record)

    @classmethod
    @contextmanager
    def record_capturing(cls, logger: logging.Logger) -> Generator[LogCaptureHandler, None, None]:
        """Temporarily capture all log records, in addition to existing handling."""
        handler = LogCaptureHandler()
        logger.addHandler(handler)
        try:
            yield handler
        finally:
            logger.removeHandler(handler)


class LoggingSystemFixture:
    """A logging system, independent of the system logger."""

    output_buffer: io.StringIO
    root: logging.RootLogger
    manager: logging.Manager

    def __init__(self) -> None:
        self.output_buffer = io.StringIO()
        self.root = logging.RootLogger(logging.WARNING)
        self.root.addHandler(logging.StreamHandler(self.output_buffer))
        self.manager = logging.Manager(self.root)

    def getLogger(self, name: str) -> logging.Logger:
        """Get a logger that is part of this logging system."""
        return self.manager.getLogger(name)

    def text(self) -> str:
        """Get the formatted text that has been logged by this system so far."""
        return self.output_buffer.getvalue()


@pytest.fixture
def logging_system() -> LoggingSystemFixture:
    """Fixture to provide a logging system independent of the system logger."""
    return LoggingSystemFixture()


def test_install_logger(logging_system) -> None:
    """Test installing the logger.

    This involves verifying that:

     - The existing handlers on the root logger are replaced with a new handler, and it uses the nice formatter.
     - The handler log-level is set, but the root is left as-is.
    """
    root = logging_system.root
    root.setLevel(logging.FATAL)

    # Install the logger and log some things.
    handler = install_logger(logging.INFO, root=root, stream=logging_system.output_buffer)

    # Verify that the root logger was configured as expected.
    assert root.level == logging.FATAL  # remains unchanged
    assert root.handlers == [handler]
    assert handler.level == logging.INFO
    assert isinstance(handler.formatter, NiceFormatter)


def test_installed_logger_logging(logging_system) -> None:
    """Test that logging basics work with the installed logger."""
    root = logging_system.root
    root.setLevel(logging.DEBUG)
    install_logger(stream=logging_system.output_buffer, root=root)

    # Log some messages.
    logger = logging_system.getLogger(__file__)
    logger.debug("This is a debug message")
    logger.info("This is an info message")
    logger.warning("This is a warning message")
    logger.error("This is an error message", exc_info=KeyError(123))
    logger.critical("This is a critical message")

    # Verify the messages were logged correctly.
    output = logging_system.text()
    assert "This is a debug message" in output
    assert "This is an info message" in output
    assert "This is a warning message" in output
<<<<<<< HEAD
    assert "This is an error message\nKeyError: 123" in output
=======
    assert "This is an error message: KeyError: 123" in output
>>>>>>> cc9876f0
    assert "This is a critical message" in output


# Regex that matches the SGR escape sequence to set text attributes (including colors) on terminals/consoles. SGR is:
#    CSI Ps [; ... ; Ps] m
# Where:
#  - CSI: Control Sequence Introducer, ESC + '['
#  - Ps: A number, indicating the attribute to set, 0 to reset. A sequence is allowed, separated by ';'.
#  - m: A literal 'm' character (which indicates the end of SGR sequence).
# Examples:
#   - '\x1b[0m' (reset)
#   - '\x1b[1m' (bold)
#   - '\x1b[1;31m' (bold red)
#   - '\x1b[31;1m' (also bold red)
# These are often referred to as ANSI escape codes.
_SGR_ESCAPE_SEQ = re.compile(r"\x1b\[[\d;]+m")


def _strip_sgr_sequences(text: str) -> str:
    """Strip SGR escape sequences from the text."""
    return _SGR_ESCAPE_SEQ.sub("", text)


# Call signature matches logger.log(), except we return the record.
def create_record(level: int, msg: str, *args, name: str = __name__, **kwargs) -> logging.LogRecord:
    """Create a log record with the given level and message."""
    logger = logging.getLogger(name)

    # Capture existing configuration.
    old_handlers = tuple(logger.handlers)
    old_propagate = logger.propagate
    old_level = logger.level

    try:
        # Ensure the logger actually emits the record to its handler, but doesn't propagate to its parent.
        logger.setLevel(logging.DEBUG)
        logger.propagate = False
        for handler in old_handlers:
            logger.removeHandler(handler)

        with LogCaptureHandler.record_capturing(logger) as capture_handler:
            # Create the log record.
            logger.log(level, msg, *args, **kwargs)

            # Return the captured log record.
            records = capture_handler.records
            assert records
            produced_record = capture_handler.records.pop()
            return produced_record
    finally:
        # Restore the logger configuration.
        logger.setLevel(old_level)
        for handler in old_handlers:
            logger.addHandler(handler)
        logger.propagate = old_propagate


def test_formatter_color_if_enabled() -> None:
    """Ensure the formatter includes color codes if colors are enabled."""
    formatter = NiceFormatter()
    formatter.colors = True

    record = create_record(logging.DEBUG, "Arbitrary message.")
    formatted = formatter.format(record)
    stripped = _strip_sgr_sequences(formatted)

    assert stripped != formatted


def test_formatter_skips_colors() -> None:
    """Ensure the formatter does not include color codes if colors are disabled."""
    formatter = NiceFormatter()
    formatter.colors = False

    record = create_record(logging.DEBUG, "Arbitrary message.")
    formatted = formatter.format(record)
    stripped = _strip_sgr_sequences(formatted)

    assert stripped == formatted


@pytest.mark.parametrize("use_colors", (True, False), ids=("with_colors", "without_colors"))
def test_formatter_format_simple_msg(use_colors: bool) -> None:
    """Ensure the formatter formats a simple message correctly."""
    formatter = NiceFormatter()
    formatter.colors = use_colors

    record = create_record(logging.DEBUG, "This is a test message.")
    formatted = formatter.format(record)
    stripped = _strip_sgr_sequences(formatted) if use_colors else formatted

    # H:M:S LEVEL [logger_name] message
    assert stripped.endswith(" This is a test message.")


<<<<<<< HEAD
@pytest.mark.parametrize(
    "use_colors",
    (
        pytest.param(
            True, marks=pytest.mark.xfail(reason="Argument interpolation when colorizing doesn't work.", strict=True)
        ),
        False,
    ),
    ids=("with_colors", "without_colors"),
)
=======
@pytest.mark.parametrize("use_colors", (True, False), ids=("with_colors", "without_colors"))
>>>>>>> cc9876f0
def test_formatter_format_msg_with_args(use_colors: bool) -> None:
    """Ensure the formatter correctly formats a message with arguments that need to be interpolated."""
    formatter = NiceFormatter()
    formatter.colors = use_colors

    record = create_record(logging.DEBUG, "This is a %s message with %d arguments.", "test", 2)
    formatted = formatter.format(record)
    stripped = _strip_sgr_sequences(formatted) if use_colors else formatted

    # H:M:S LEVEL [logger_name] message
    assert stripped.endswith(" This is a test message with 2 arguments.")


<<<<<<< HEAD
@pytest.mark.parametrize(
    "use_colors",
    (
        True,
        pytest.param(
            False,
            marks=pytest.mark.xfail(reason="Non-colorized logs currently missing second-granularity.", strict=True),
        ),
    ),
    ids=["with_colors", "without_colors"],
)
=======
@pytest.mark.parametrize("use_colors", (True, False), ids=["with_colors", "without_colors"])
>>>>>>> cc9876f0
def test_formatter_timestamp(use_colors: bool) -> None:
    """Ensure the formatter starts with the timestamp."""
    formatter = NiceFormatter()
    formatter.colors = use_colors

    record = create_record(logging.DEBUG, "Whatever")

    formatted = formatter.format(record)

    # Deliberately naive: we want the local time rather than UTC.
    record_timestamp = dt.datetime.fromtimestamp(record.created, tz=None)
    stripped = _strip_sgr_sequences(formatted) if use_colors else formatted

    # H:M:S LEVEL [logger_name] message
    formatted_timestamp = record_timestamp.strftime("%H:%M:%S")
    assert stripped.startswith(f"{formatted_timestamp} ")


@pytest.mark.parametrize(
    "level",
    (logging.DEBUG, logging.INFO, logging.WARNING, logging.ERROR, logging.CRITICAL),
    ids=lambda level: logging.getLevelName(level),
)
@pytest.mark.parametrize("use_colors", (True, False), ids=("with_colors", "without_colors"))
def test_formatter_format_log_level(level: int, use_colors: bool) -> None:
    """Ensure the formatter formats a simple message correctly."""
    formatter = NiceFormatter()
    formatter.colors = use_colors

    # Create a log record with the specified level.
    record = create_record(level, "Whatever")
    formatted = formatter.format(record)
    stripped = _strip_sgr_sequences(formatted) if use_colors else formatted

    # Can't mark combinations of parameters for xfail, so we simulate it here.
    expected_failure = use_colors and level in (logging.WARNING, logging.CRITICAL)
    try:
        # H:M:S LEVEL [logger_name] message
        assert f" {logging.getLevelName(level)} " in stripped
        if expected_failure:
            msg = (
                f"Unexpected success: colorized log-level for {logging.getLevelName(level)} is thought to be incorrect."
            )
            pytest.fail(msg)
    except AssertionError:
        if not expected_failure:
            raise
        pytest.xfail(f"Colorized log-level formatting for {logging.getLevelName(level)} is known to be incorrect.")


# Logger names, and their abbreviated forms.
_logger_names = {
    "foo": "foo",
    "foo.bar": "foo.bar",
    "woo.foo.bar": "w.foo.bar",
    # Canonical example.
    "databricks.labs.ucx.foo.bar": "d.l.u.foo.bar",
    # Corner-case.
    "....foo.bar": "....foo.bar",
}


@pytest.mark.parametrize(("logger_name", "formatted_name"), tuple(_logger_names.items()))
def test_formatter_format_colorized_logger_name_abbreviated(logger_name: str, formatted_name: str) -> None:
    """Ensure the logger name is abbreviated in colorized formatting."""
    formatter = NiceFormatter()
    formatter.colors = True

    # Create a log record with the specified level.
    record = create_record(logging.DEBUG, "Whatever", name=logger_name)
    # Can't easily mark this as known to sometimes faili, so we simulate it here.
    expected_failure = ".." in logger_name
    try:
        formatted = formatter.format(record)
        if expected_failure:
            pytest.fail("Unexpected success: colorized logger name abbreviation is though to fail when .. is present.")
    except IndexError:
        if not expected_failure:
            raise
        pytest.xfail("Colorized logger name abbreviation is known to fail when .. is present.")
        return
    stripped = _strip_sgr_sequences(formatted)

    # H:M:S LEVEL [logger_name] message
    assert f" [{formatted_name}] " in stripped


@pytest.mark.parametrize("logger_name", tuple(_logger_names.keys()))
def test_formatter_format_non_colorized_logger_name_as_is(logger_name: str) -> None:
    """Ensure the logger name is left as-is for non-colorized formatting."""
    formatter = NiceFormatter()
    formatter.colors = False

    # Create a log record with the specified level.
    record = create_record(logging.DEBUG, "Whatever", name=logger_name)
    formatted = formatter.format(record)

    # H:M:S LEVEL [logger_name] message
    assert f" [{logger_name}] " in formatted


def test_formatter_format_colorized_thread_name() -> None:
    """The colorized formatter includes the thread name if non-main."""
    formatter = NiceFormatter()
    formatter.colors = True

    # Create a log record with the specified level.
    main_record = create_record(logging.DEBUG, "Record from main thread")
    assert main_record.threadName == "MainThread"
    assert " [MainThread] " not in _strip_sgr_sequences(formatter.format(main_record))

    # Create a log record on a different thread.
    with ThreadPoolExecutor(max_workers=1, thread_name_prefix="temporary-test-worker") as executor:
        future = executor.submit(create_record, logging.DEBUG, "Record from worker thread")
        thread_record = future.result()
    assert thread_record.threadName and thread_record.threadName.startswith("temporary-test-worker")
    # H:M:S LEVEL [logger_name][thread_name] message
    assert f"][{thread_record.threadName}] " in _strip_sgr_sequences(formatter.format(thread_record))


<<<<<<< HEAD
@pytest.mark.parametrize("use_colors", (True, False), ids=("with_colors", "without_colors"))
=======
@pytest.mark.parametrize(
    "use_colors",
    (
        pytest.param(
            True,
            marks=pytest.mark.xfail(
                reason="Colorized exception formatting is inconsistent with system logging.", strict=True
            ),
        ),
        False,
    ),
    ids=("with_colors", "without_colors"),
)
>>>>>>> cc9876f0
def test_formatter_format_exception(use_colors: bool) -> None:
    """The colorized formatter includes the thread name if non-main."""
    formatter = NiceFormatter()
    formatter.colors = use_colors

    # Create a log record that includes attached exception information.
    try:
        exception_message = "Test exception."
        currentframe = inspect.currentframe()
        assert currentframe
        exception_line = inspect.getframeinfo(currentframe).lineno + 1
        raise RuntimeError(exception_message)
    except RuntimeError:
        record = create_record(logging.DEBUG, "Record with exception", exc_info=True)
    formatted = formatter.format(record)
    stripped = _strip_sgr_sequences(formatted) if use_colors else formatted

    # H:M:S LEVEL [logger_name] message\n
    # Traceback (most recent call last):\n
    #   File "PATH", line X, in <module>\n
    #     source_of_line
    # exc_type: exc_message
    lines = stripped.splitlines()
    msg, *traceback, exception = lines
    assert msg.endswith(" Record with exception")
    assert traceback == [
        "Traceback (most recent call last):",
        f'  File "{__file__}", line {exception_line}, in test_formatter_format_exception',
        "    raise RuntimeError(exception_message)",
    ]
    assert exception == "RuntimeError: Test exception."<|MERGE_RESOLUTION|>--- conflicted
+++ resolved
@@ -107,11 +107,7 @@
     assert "This is a debug message" in output
     assert "This is an info message" in output
     assert "This is a warning message" in output
-<<<<<<< HEAD
     assert "This is an error message\nKeyError: 123" in output
-=======
-    assert "This is an error message: KeyError: 123" in output
->>>>>>> cc9876f0
     assert "This is a critical message" in output
 
 
@@ -207,20 +203,7 @@
     assert stripped.endswith(" This is a test message.")
 
 
-<<<<<<< HEAD
-@pytest.mark.parametrize(
-    "use_colors",
-    (
-        pytest.param(
-            True, marks=pytest.mark.xfail(reason="Argument interpolation when colorizing doesn't work.", strict=True)
-        ),
-        False,
-    ),
-    ids=("with_colors", "without_colors"),
-)
-=======
 @pytest.mark.parametrize("use_colors", (True, False), ids=("with_colors", "without_colors"))
->>>>>>> cc9876f0
 def test_formatter_format_msg_with_args(use_colors: bool) -> None:
     """Ensure the formatter correctly formats a message with arguments that need to be interpolated."""
     formatter = NiceFormatter()
@@ -234,21 +217,7 @@
     assert stripped.endswith(" This is a test message with 2 arguments.")
 
 
-<<<<<<< HEAD
-@pytest.mark.parametrize(
-    "use_colors",
-    (
-        True,
-        pytest.param(
-            False,
-            marks=pytest.mark.xfail(reason="Non-colorized logs currently missing second-granularity.", strict=True),
-        ),
-    ),
-    ids=["with_colors", "without_colors"],
-)
-=======
 @pytest.mark.parametrize("use_colors", (True, False), ids=["with_colors", "without_colors"])
->>>>>>> cc9876f0
 def test_formatter_timestamp(use_colors: bool) -> None:
     """Ensure the formatter starts with the timestamp."""
     formatter = NiceFormatter()
@@ -369,23 +338,7 @@
     assert f"][{thread_record.threadName}] " in _strip_sgr_sequences(formatter.format(thread_record))
 
 
-<<<<<<< HEAD
 @pytest.mark.parametrize("use_colors", (True, False), ids=("with_colors", "without_colors"))
-=======
-@pytest.mark.parametrize(
-    "use_colors",
-    (
-        pytest.param(
-            True,
-            marks=pytest.mark.xfail(
-                reason="Colorized exception formatting is inconsistent with system logging.", strict=True
-            ),
-        ),
-        False,
-    ),
-    ids=("with_colors", "without_colors"),
-)
->>>>>>> cc9876f0
 def test_formatter_format_exception(use_colors: bool) -> None:
     """The colorized formatter includes the thread name if non-main."""
     formatter = NiceFormatter()
