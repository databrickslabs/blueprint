--- conflicted
+++ resolved
@@ -65,7 +65,6 @@
                 msg += "\n"
             msg += self.formatStack(record.stack_info)
 
-<<<<<<< HEAD
         match record.levelno:
             case logging.INFO | logging.WARNING:
                 color_marker = self.BOLD
@@ -74,18 +73,7 @@
             case _:
                 color_marker = self.GRAY
 
-        thread_name = ""
-        if record.threadName != "MainThread":
-            thread_name = f"[{record.threadName}]"
-=======
-        color_marker = self.GRAY
-        if record.levelno in (logging.INFO, logging.WARNING):
-            color_marker = self.BOLD
-        elif record.levelno in (logging.ERROR, logging.FATAL):
-            color_marker = self.RED + self.BOLD
-
         thread_name = f"[{record.threadName}]" if record.threadName != "MainThread" else ""
->>>>>>> d97b95f0
         return f"{self.GRAY}{timestamp}{self.RESET} {level} {color_marker}[{name}]{thread_name} {msg}{self.RESET}"
 
 
