--- conflicted
+++ resolved
@@ -30,11 +30,7 @@
             stream: the output stream to which the formatter will write, used to check if it is a console.
             probe_tty: If true, the formatter will enable color support if the output stream appears to be a console.
         """
-<<<<<<< HEAD
-        super().__init__(fmt="%(asctime)s %(levelname)s [%(name)s] %(message)s", datefmt="%H:%M")
-=======
         super().__init__(fmt="%(asctime)s %(levelname)s [%(name)s] %(message)s", datefmt="%H:%M:%S")
->>>>>>> cc9876f0
         self._levels = {
             logging.NOTSET: self._bold("TRACE"),
             logging.DEBUG: self._bold(f"{self.CYAN}DEBUG"),
