--- conflicted
+++ resolved
@@ -113,12 +113,7 @@
         flags = payload["flags"]
         log_level = self._log_level(flags.pop("log_level"))
         databricks_logger = logging.getLogger("databricks")
-<<<<<<< HEAD
-        databricks_logger.setLevel(log_level.upper())
-=======
         databricks_logger.setLevel(log_level)
-        kwargs = {k.replace("-", "_"): v for k, v in flags.items() if v != ""}
->>>>>>> 7ebe9a31
         cmd = self._mapping[command]
         kwargs = self._build_args(cmd, flags)
         try:
